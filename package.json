{
  "name": "eslint-plugin-import",
  "version": "2.11.0",
  "description": "Import with sanity.",
  "engines": {
    "node": ">=4"
  },
  "main": "lib/index.js",
  "directories": {
    "test": "tests"
  },
  "files": [
    "lib",
    "config",
    "memo-parser"
  ],
  "scripts": {
    "watch": "cross-env NODE_PATH=./src mocha --watch --compilers js:babel-register --recursive tests/src",
    "cover": "gulp pretest && cross-env NODE_PATH=./lib istanbul cover --dir reports/coverage _mocha tests/lib/ -- --recursive -R progress",
    "pretest": "linklocal",
    "posttest": "eslint ./src",
    "test": "cross-env BABEL_ENV=test NODE_PATH=./src nyc -s mocha -R dot --recursive tests/src -t 5s",
    "test-compiled": "npm run prepublish && NODE_PATH=./lib mocha --compilers js:babel-register --recursive tests/src",
    "coverage-report": "npm t && nyc report --reporter html",
    "test-all": "npm test && for resolver in ./resolvers/*; do cd $resolver && npm test && cd ../..; done",
    "ci-test": "eslint ./src && gulp pretest && cross-env NODE_PATH=./lib istanbul cover --report lcovonly --dir reports/coverage _mocha tests/lib/ -- --recursive --reporter dot",
    "debug": "cross-env NODE_PATH=./lib mocha debug --recursive --reporter dot tests/lib/",
    "prepublish": "gulp prepublish",
    "coveralls": "nyc report --reporter lcovonly && cat ./coverage/lcov.info | coveralls"
  },
  "repository": {
    "type": "git",
    "url": "https://github.com/benmosher/eslint-plugin-import"
  },
  "keywords": [
    "eslint",
    "eslintplugin",
    "es6",
    "jsnext",
    "modules",
    "import",
    "export"
  ],
  "author": "Ben Mosher <me@benmosher.com>",
  "license": "MIT",
  "bugs": {
    "url": "https://github.com/benmosher/eslint-plugin-import/issues"
  },
  "homepage": "https://github.com/benmosher/eslint-plugin-import",
  "devDependencies": {
    "babel-eslint": "next",
    "babel-plugin-istanbul": "^2.0.1",
    "babel-preset-es2015-argon": "latest",
    "babel-register": "6.24.1",
    "babylon": "6.15.0",
    "chai": "^3.4.0",
    "coveralls": "^3.0.0",
    "cross-env": "^4.0.0",
    "eslint": "2.x - 4.x",
    "eslint-import-resolver-node": "file:./resolvers/node",
    "eslint-import-resolver-typescript": "^1.0.2",
    "eslint-import-resolver-webpack": "file:./resolvers/webpack",
    "eslint-module-utils": "file:./utils",
    "eslint-plugin-import": "2.x",
    "eslint-plugin-typescript": "^0.8.1",
    "gulp": "^3.9.0",
    "gulp-babel": "6.1.2",
    "istanbul": "^0.4.0",
    "linklocal": "^2.6.0",
    "mocha": "^3.1.2",
    "nyc": "^8.3.0",
    "redux": "^3.0.4",
    "rimraf": "^2.6.2",
    "sinon": "^2.3.2",
    "typescript": "^2.6.2",
    "typescript-eslint-parser": "^12.0.0"
  },
  "peerDependencies": {
    "eslint": "2.x - 4.x"
  },
  "dependencies": {
    "contains-path": "^0.1.0",
    "debug": "^2.6.8",
    "doctrine": "1.5.0",
    "eslint-import-resolver-node": "^0.3.1",
<<<<<<< HEAD
    "eslint-module-utils": "^2.1.1",
=======
    "eslint-module-utils": "^2.2.0",
    "has": "^1.0.1",
>>>>>>> 4e37dbf2
    "lodash": "^4.17.4",
    "minimatch": "^3.0.3",
    "read-pkg-up": "^2.0.0",
    "resolve": "^1.6.0"
  },
  "nyc": {
    "require": [
      "babel-register"
    ],
    "sourceMap": false,
    "instrument": false
  }
}<|MERGE_RESOLUTION|>--- conflicted
+++ resolved
@@ -83,12 +83,7 @@
     "debug": "^2.6.8",
     "doctrine": "1.5.0",
     "eslint-import-resolver-node": "^0.3.1",
-<<<<<<< HEAD
-    "eslint-module-utils": "^2.1.1",
-=======
     "eslint-module-utils": "^2.2.0",
-    "has": "^1.0.1",
->>>>>>> 4e37dbf2
     "lodash": "^4.17.4",
     "minimatch": "^3.0.3",
     "read-pkg-up": "^2.0.0",
