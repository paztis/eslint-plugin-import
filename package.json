{
  "name": "eslint-plugin-import",
  "version": "1.14.0",
  "description": "Import with sanity.",
  "engines": {
    "node": ">=4"
  },
  "main": "lib/index.js",
  "directories": {
    "test": "tests"
  },
  "files": [
    "lib",
    "config",
    "memo-parser"
  ],
  "scripts": {
    "watch": "cross-env NODE_PATH=./src mocha --watch --compilers js:babel-register --recursive tests/src",
    "cover": "gulp pretest && cross-env NODE_PATH=./lib istanbul cover --dir reports/coverage _mocha tests/lib/ -- --recursive -R progress",
    "pretest": "linklocal",
    "posttest": "eslint ./src",
    "test": "cross-env BABEL_ENV=test NODE_PATH=./src nyc mocha --recursive tests/src -t 5s",
    "test-compiled": "npm run prepublish && NODE_PATH=./lib mocha --compilers js:babel-register --recursive tests/src",
    "coverage-report": "npm t && nyc report --reporter html",
    "test-all": "npm test && for resolver in ./resolvers/*; do cd $resolver && npm test && cd ../..; done",
    "ci-test": "eslint ./src && gulp pretest && cross-env NODE_PATH=./lib istanbul cover --report lcovonly --dir reports/coverage _mocha tests/lib/ -- --recursive --reporter dot",
    "debug": "cross-env NODE_PATH=./lib mocha debug --recursive --reporter dot tests/lib/",
    "prepublish": "gulp prepublish",
    "coveralls": "nyc report --reporter lcovonly && cat ./coverage/lcov.info | coveralls"
  },
  "repository": {
    "type": "git",
    "url": "https://github.com/benmosher/eslint-plugin-import"
  },
  "keywords": [
    "eslint",
    "eslintplugin",
    "es6",
    "jsnext",
    "modules",
    "import",
    "export"
  ],
  "author": "Ben Mosher <me@benmosher.com>",
  "license": "MIT",
  "bugs": {
    "url": "https://github.com/benmosher/eslint-plugin-import/issues"
  },
  "homepage": "https://github.com/benmosher/eslint-plugin-import",
  "devDependencies": {
    "babel-eslint": "next",
    "babel-preset-es2015-argon": "latest",
    "babel-plugin-istanbul": "^1.0.3",
    "babel-register": "6.9.0",
    "chai": "^3.4.0",
    "coveralls": "^2.11.4",
    "cross-env": "^2.0.0",
    "eslint": "2.x",
    "eslint-import-resolver-node": "file:./resolvers/node",
    "eslint-import-resolver-webpack": "file:./resolvers/webpack",
<<<<<<< HEAD
    "eslint-module-utils": "file:./utils",
=======
    "eslint-plugin-import": "next",
>>>>>>> 0d98253e
    "gulp": "^3.9.0",
    "gulp-babel": "6.1.2",
    "istanbul": "^0.4.0",
    "linklocal": "^2.6.0",
    "mocha": "^2.2.1",
    "nyc": "^7.0.0",
    "redux": "^3.0.4",
    "rimraf": "2.5.2",
    "typescript": "^1.8.10",
    "typescript-eslint-parser": "^0.1.1"
  },
  "peerDependencies": {
    "eslint": "2.x - 3.x"
  },
  "dependencies": {
    "builtin-modules": "^1.1.1",
    "contains-path": "^0.1.0",
    "debug": "^2.2.0",
<<<<<<< HEAD
    "doctrine": "1.2.x",
=======
    "doctrine": "1.3.0",
    "es6-map": "^0.1.3",
    "es6-set": "^0.1.4",
>>>>>>> 0d98253e
    "eslint-import-resolver-node": "^0.2.0",
    "lodash.cond": "^4.3.0",
    "lodash.endswith": "^4.0.1",
    "lodash.find": "^4.3.0",
    "lodash.findindex": "^4.3.0",
    "pkg-up": "^1.0.0"
  },
  "nyc": {
    "require": [
      "babel-register"
    ],
    "sourceMap": false,
    "instrument": false
  }
}<|MERGE_RESOLUTION|>--- conflicted
+++ resolved
@@ -58,11 +58,8 @@
     "eslint": "2.x",
     "eslint-import-resolver-node": "file:./resolvers/node",
     "eslint-import-resolver-webpack": "file:./resolvers/webpack",
-<<<<<<< HEAD
     "eslint-module-utils": "file:./utils",
-=======
     "eslint-plugin-import": "next",
->>>>>>> 0d98253e
     "gulp": "^3.9.0",
     "gulp-babel": "6.1.2",
     "istanbul": "^0.4.0",
@@ -81,13 +78,9 @@
     "builtin-modules": "^1.1.1",
     "contains-path": "^0.1.0",
     "debug": "^2.2.0",
-<<<<<<< HEAD
-    "doctrine": "1.2.x",
-=======
     "doctrine": "1.3.0",
     "es6-map": "^0.1.3",
     "es6-set": "^0.1.4",
->>>>>>> 0d98253e
     "eslint-import-resolver-node": "^0.2.0",
     "lodash.cond": "^4.3.0",
     "lodash.endswith": "^4.0.1",
