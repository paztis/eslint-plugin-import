--- conflicted
+++ resolved
@@ -3,9 +3,8 @@
 This project adheres to [Semantic Versioning](http://semver.org/).
 This change log adheres to standards from [Keep a CHANGELOG](http://keepachangelog.com).
 
-## [Unreleased]
-### Added
-<<<<<<< HEAD
+## 2.0.0 - WIP
+### Added
 - `recommended` shared config. Roughly `errors` and `warnings` mixed together,
   with some `parserOptions` in the mix. ([#402])
 - `react` shared config: added `jsx: true` to `parserOptions.ecmaFeatures`.
@@ -17,7 +16,9 @@
 ### Changed
 - `imports-first` is renamed to [`first`]. `imports-first` alias will continue to
   exist, but may be removed in a future major release.
-=======
+
+## [Unreleased] v1
+### Added
 - Added an `allow` option to [`no-nodejs-modules`] to allow exceptions ([#452], [#509]).
 
 ### Fixed
@@ -41,7 +42,6 @@
 ### Fixed
 - [`import/extensions` setting] is respected in spite of the appearance of imports
   in an imported file. (fixes [#478], thanks [@rhys-vdw])
->>>>>>> 0d98253e
 
 ## [1.12.0] - 2016-07-26
 ### Added
