# Change Log
All notable changes to this project will be documented in this file.
This project adheres to [Semantic Versioning](http://semver.org/).
This change log adheres to standards from [Keep a CHANGELOG](http://keepachangelog.com).

<<<<<<< HEAD
## [Unreleased]
### Added
- Added new rule [`no-restricted-paths`]. ([#155]/[#371], thanks [@lo1tuma])
- [`import/core-modules` setting]: allow configuration of additional module names,
  to be treated as builtin modules (a la `path`, etc. in Node). ([#275] + [#365], thanks [@sindresorhus] for driving)
=======
## Unreleased
...

## [1.9.2] - 2016-06-21
### Fixed
- Issues with ignored/CJS files in [`export`] and [`no-deprecated`] rules. ([#348], [#370])
>>>>>>> ebc7aaf5

## [1.9.1] - 2016-06-16
### Fixed
- Reordered precedence for loading resolvers. ([#373])

## [1.9.0] - 2016-06-10
### Added
- Added support TomDoc comments to [`no-deprecated`]. ([#321], thanks [@josh])
- Added support for loading custom resolvers ([#314], thanks [@le0nik])

### Fixed
- [`prefer-default-export`] handles `export function` and `export const` in same file ([#359], thanks [@scottnonnenberg])

## [1.8.1] - 2016-05-23
### Fixed
- `export * from 'foo'` now properly ignores a `default` export from `foo`, if any. ([#328]/[#332], thanks [@jkimbo])
  This impacts all static analysis of imported names. ([`default`], [`named`], [`namespace`], [`export`])
- Make [`order`]'s `newline-between` option handle multiline import statements ([#313], thanks [@singles])
- Make [`order`]'s `newline-between` option handle not assigned import statements ([#313], thanks [@singles])
- Make [`order`]'s `newline-between` option ignore `require` statements inside object literals ([#313], thanks [@singles])
- [`prefer-default-export`] properly handles deep destructuring, `export * from ...`, and files with no exports. ([#342]+[#343], thanks [@scottnonnenberg])

## [1.8.0] - 2016-05-11
### Added
- [`prefer-default-export`], new rule. ([#308], thanks [@gavriguy])

### Fixed
- Ignore namespace / ES7 re-exports in [`no-mutable-exports`]. ([#317], fixed by [#322]. thanks [@borisyankov] + [@jfmengels])
- Make [`no-extraneous-dependencies`] handle scoped packages ([#316], thanks [@jfmengels])

## [1.7.0] - 2016-05-06
### Added
- [`newline-after-import`], new rule. ([#245], thanks [@singles])
- Added an `optionalDependencies` option to [`no-extraneous-dependencies`] to allow/forbid optional dependencies ([#266], thanks [@jfmengels]).
- Added `newlines-between` option to [`order`] rule ([#298], thanks [@singles])
- add [`no-mutable-exports`] rule ([#290], thanks [@josh])
- [`import/extensions` setting]: a whitelist of file extensions to parse as modules
  and search for `export`s. If unspecified, all extensions are considered valid (for now).
  In v2, this will likely default to `['.js', MODULE_EXT]`. ([#297], to fix [#267])

### Fixed
- [`extensions`]: fallback to source path for extension enforcement if imported
  module is not resolved. Also, never report for builtins (i.e. `path`). ([#296])

## [1.6.1] - 2016-04-28
### Fixed
- [`no-named-as-default-member`]: don't crash on rest props. ([#281], thanks [@SimenB])
- support for Node 6: don't pass `null` to `path` functions.
  Thanks to [@strawbrary] for bringing this up ([#272]) and adding OSX support to the Travis
  config ([#288]).

## [1.6.0] - 2016-04-25
### Added
- add [`no-named-as-default-member`] to `warnings` canned config
- add [`no-extraneous-dependencies`] rule ([#241], thanks [@jfmengels])
- add [`extensions`] rule ([#250], thanks [@lo1tuma])
- add [`no-nodejs-modules`] rule ([#261], thanks [@jfmengels])
- add [`order`] rule ([#247], thanks [@jfmengels])
- consider `resolve.fallback` config option in the webpack resolver ([#254])

### Changed
- [`imports-first`] now allows directives (i.e. `'use strict'`) strictly before
  any imports ([#256], thanks [@lemonmade])

### Fixed
- [`named`] now properly ignores the source module if a name is re-exported from
  an ignored file (i.e. `node_modules`). Also improved the reported error. (thanks to [@jimbolla] for reporting)
- [`no-named-as-default-member`] had a crash on destructuring in loops (thanks for heads up from [@lemonmade])

## [1.5.0] - 2016-04-18
### Added
- report resolver errors at the top of the linted file
- add [`no-namespace`] rule ([#239], thanks [@singles])
- add [`no-named-as-default-member`] rule ([#243], thanks [@dmnd])

### Changed
- Rearranged rule groups in README in preparation for more style guide rules

## [1.4.0] - 2016-03-25
### Added
- Resolver plugin interface v2: more explicit response format that more clearly covers the found-but-core-module case, where there is no path.
  Still backwards-compatible with the original version of the resolver spec.
- [Resolver documentation](./resolvers/README.md)

### Changed
- using `package.json/files` instead of `.npmignore` for package file inclusion ([#228], thanks [@mathieudutour])
- using `es6-*` ponyfills instead of `babel-runtime`

## [1.3.0] - 2016-03-20
Major perf improvements. Between parsing only once and ignoring gigantic, non-module `node_modules`,
there is very little added time.

My test project takes 17s to lint completely, down from 55s, when using the
memoizing parser, and takes only 27s with naked `babel-eslint` (thus, reparsing local modules).

### Added
- This change log ([#216])
- Experimental memoizing [parser](./memo-parser/README.md)

### Fixed
- Huge reduction in execution time by _only_ ignoring [`import/ignore` setting] if
  something that looks like an `export` is detected in the module content.

## [1.2.0] - 2016-03-19
Thanks @lencioni for identifying a huge amount of rework in resolve and kicking
off a bunch of memoization.

I'm seeing 62% improvement over my normal test codebase when executing only
[`no-unresolved`] in isolation, and ~35% total reduction in lint time.

### Changed
- added caching to core/resolve via [#214], configured via [`import/cache` setting]

## [1.1.0] - 2016-03-15
### Added
- Added an [`ignore`](./docs/rules/no-unresolved.md#ignore) option to [`no-unresolved`] for those pesky files that no
resolver can find. (still prefer enhancing the Webpack and Node resolvers to
using it, though). See [#89] for details.

## [1.0.4] - 2016-03-11
### Changed
- respect hoisting for deep namespaces ([`namespace`]/[`no-deprecated`]) ([#211])

### Fixed
- don't crash on self references ([#210])
- correct cache behavior in `eslint_d` for deep namespaces ([#200])

## [1.0.3] - 2016-02-26
### Changed
- no-deprecated follows deep namespaces ([#191])

### Fixed
- [`namespace`] no longer flags modules with only a default export as having no
names. (ns.default is valid ES6)

## [1.0.2] - 2016-02-26
### Fixed
- don't parse imports with no specifiers ([#192])

## [1.0.1] - 2016-02-25
### Fixed
- export `stage-0` shared config
- documented [`no-deprecated`]
- deep namespaces are traversed regardless of how they get imported ([#189])

## [1.0.0] - 2016-02-24
### Added
- [`no-deprecated`]: WIP rule to let you know at lint time if you're using
deprecated functions, constants, classes, or modules.

### Changed
- [`namespace`]: support deep namespaces ([#119] via [#157])

## [1.0.0-beta.0] - 2016-02-13
### Changed
- support for (only) ESLint 2.x
- no longer needs/refers to `import/parser` or `import/parse-options`. Instead,
ESLint provides the configured parser + options to the rules, and they use that
to parse dependencies.

### Removed
- `babylon` as default import parser (see Breaking)

## [0.13.0] - 2016-02-08
### Added
- [`no-commonjs`] rule
- [`no-amd`] rule

### Removed
- Removed vestigial `no-require` rule. [`no-commonjs`] is more complete.

## [0.12.2] - 2016-02-06 [YANKED]
Unpublished from npm and re-released as 0.13.0. See [#170].

## [0.12.1] - 2015-12-17
### Changed
- Broke docs for rules out into individual files.

## [0.12.0] - 2015-12-14
### Changed
- Ignore [`import/ignore` setting] if exports are actually found in the parsed module. Does
this to support use of `jsnext:main` in `node_modules` without the pain of
managing a whitelist or a nuanced blacklist.

## [0.11.0] - 2015-11-27
### Added
- Resolver plugins. Now the linter can read Webpack config, properly follow
aliases and ignore externals, dismisses inline loaders, etc. etc.!

## Earlier releases (0.10.1 and younger)
See [GitHub release notes](https://github.com/benmosher/eslint-plugin-import/releases?after=v0.11.0)
for info on changes for earlier releases.


[`import/cache` setting]: ./README.md#importcache
[`import/ignore` setting]: ./README.md#importignore
[`import/extensions` setting]: ./README.md#importextensions
[`import/core-modules` setting]: ./README.md#importcore-modules

[`no-unresolved`]: ./docs/rules/no-unresolved.md
[`no-deprecated`]: ./docs/rules/no-deprecated.md
[`no-commonjs`]: ./docs/rules/no-commonjs.md
[`no-amd`]: ./docs/rules/no-amd.md
[`namespace`]: ./docs/rules/namespace.md
[`no-namespace`]: ./docs/rules/no-namespace.md
[`no-named-as-default-member`]: ./docs/rules/no-named-as-default-member.md
[`no-extraneous-dependencies`]: ./docs/rules/no-extraneous-dependencies.md
[`extensions`]: ./docs/rules/extensions.md
[`imports-first`]: ./docs/rules/imports-first.md
[`no-nodejs-modules`]: ./docs/rules/no-nodejs-modules.md
[`order`]: ./docs/rules/order.md
[`named`]: ./docs/rules/named.md
[`default`]: ./docs/rules/default.md
[`export`]: ./docs/rules/export.md
[`newline-after-import`]: ./docs/rules/newline-after-import.md
[`no-mutable-exports`]: ./docs/rules/no-mutable-exports.md
[`prefer-default-export`]: ./docs/rules/prefer-default-export.md
[`no-restricted-paths`]: ./docs/rules/no-restricted-paths.md

[#371]: https://github.com/benmosher/eslint-plugin-import/pull/371
[#365]: https://github.com/benmosher/eslint-plugin-import/pull/365
[#359]: https://github.com/benmosher/eslint-plugin-import/pull/359
[#343]: https://github.com/benmosher/eslint-plugin-import/pull/343
[#332]: https://github.com/benmosher/eslint-plugin-import/pull/332
[#322]: https://github.com/benmosher/eslint-plugin-import/pull/322
[#321]: https://github.com/benmosher/eslint-plugin-import/pull/321
[#316]: https://github.com/benmosher/eslint-plugin-import/pull/316
[#308]: https://github.com/benmosher/eslint-plugin-import/pull/308
[#298]: https://github.com/benmosher/eslint-plugin-import/pull/298
[#297]: https://github.com/benmosher/eslint-plugin-import/pull/297
[#296]: https://github.com/benmosher/eslint-plugin-import/pull/296
[#290]: https://github.com/benmosher/eslint-plugin-import/pull/290
[#289]: https://github.com/benmosher/eslint-plugin-import/pull/289
[#288]: https://github.com/benmosher/eslint-plugin-import/pull/288
[#287]: https://github.com/benmosher/eslint-plugin-import/pull/287
[#278]: https://github.com/benmosher/eslint-plugin-import/pull/278
[#261]: https://github.com/benmosher/eslint-plugin-import/pull/261
[#256]: https://github.com/benmosher/eslint-plugin-import/pull/256
[#254]: https://github.com/benmosher/eslint-plugin-import/pull/254
[#250]: https://github.com/benmosher/eslint-plugin-import/pull/250
[#247]: https://github.com/benmosher/eslint-plugin-import/pull/247
[#245]: https://github.com/benmosher/eslint-plugin-import/pull/245
[#243]: https://github.com/benmosher/eslint-plugin-import/pull/243
[#241]: https://github.com/benmosher/eslint-plugin-import/pull/241
[#239]: https://github.com/benmosher/eslint-plugin-import/pull/239
[#228]: https://github.com/benmosher/eslint-plugin-import/pull/228
[#211]: https://github.com/benmosher/eslint-plugin-import/pull/211
[#164]: https://github.com/benmosher/eslint-plugin-import/pull/164
[#157]: https://github.com/benmosher/eslint-plugin-import/pull/157
[#314]: https://github.com/benmosher/eslint-plugin-import/pull/314

[#373]: https://github.com/benmosher/eslint-plugin-import/issues/373
[#370]: https://github.com/benmosher/eslint-plugin-import/issues/370
[#348]: https://github.com/benmosher/eslint-plugin-import/issues/348
[#342]: https://github.com/benmosher/eslint-plugin-import/issues/342
[#328]: https://github.com/benmosher/eslint-plugin-import/issues/328
[#317]: https://github.com/benmosher/eslint-plugin-import/issues/317
[#313]: https://github.com/benmosher/eslint-plugin-import/issues/313
[#286]: https://github.com/benmosher/eslint-plugin-import/issues/286
[#281]: https://github.com/benmosher/eslint-plugin-import/issues/281
[#275]: https://github.com/benmosher/eslint-plugin-import/issues/275
[#272]: https://github.com/benmosher/eslint-plugin-import/issues/272
[#267]: https://github.com/benmosher/eslint-plugin-import/issues/267
[#266]: https://github.com/benmosher/eslint-plugin-import/issues/266
[#216]: https://github.com/benmosher/eslint-plugin-import/issues/216
[#214]: https://github.com/benmosher/eslint-plugin-import/issues/214
[#210]: https://github.com/benmosher/eslint-plugin-import/issues/210
[#200]: https://github.com/benmosher/eslint-plugin-import/issues/200
[#192]: https://github.com/benmosher/eslint-plugin-import/issues/192
[#191]: https://github.com/benmosher/eslint-plugin-import/issues/191
[#189]: https://github.com/benmosher/eslint-plugin-import/issues/189
[#170]: https://github.com/benmosher/eslint-plugin-import/issues/170
[#155]: https://github.com/benmosher/eslint-plugin-import/issues/155
[#119]: https://github.com/benmosher/eslint-plugin-import/issues/119
[#89]: https://github.com/benmosher/eslint-plugin-import/issues/89

[Unreleased]: https://github.com/benmosher/eslint-plugin-import/compare/v1.9.2...HEAD
[1.9.2]: https://github.com/benmosher/eslint-plugin-import/compare/v1.9.1...v1.9.2
[1.9.1]: https://github.com/benmosher/eslint-plugin-import/compare/v1.9.0...v1.9.1
[1.9.0]: https://github.com/benmosher/eslint-plugin-import/compare/v1.8.1...v1.9.0
[1.8.1]: https://github.com/benmosher/eslint-plugin-import/compare/v1.8.0...v1.8.1
[1.8.0]: https://github.com/benmosher/eslint-plugin-import/compare/v1.7.0...v1.8.0
[1.7.0]: https://github.com/benmosher/eslint-plugin-import/compare/v1.6.1...v1.7.0
[1.6.1]: https://github.com/benmosher/eslint-plugin-import/compare/v1.6.0...v1.6.1
[1.6.0]: https://github.com/benmosher/eslint-plugin-import/compare/v1.5.0...1.6.0
[1.5.0]: https://github.com/benmosher/eslint-plugin-import/compare/v1.4.0...v1.5.0
[1.4.0]: https://github.com/benmosher/eslint-plugin-import/compare/v1.3.0...v1.4.0
[1.3.0]: https://github.com/benmosher/eslint-plugin-import/compare/v1.2.0...v1.3.0
[1.2.0]: https://github.com/benmosher/eslint-plugin-import/compare/v1.1.0...v1.2.0
[1.1.0]: https://github.com/benmosher/eslint-plugin-import/compare/v1.0.4...v1.1.0
[1.0.4]: https://github.com/benmosher/eslint-plugin-import/compare/v1.0.3...v1.0.4
[1.0.3]: https://github.com/benmosher/eslint-plugin-import/compare/v1.0.2...v1.0.3
[1.0.2]: https://github.com/benmosher/eslint-plugin-import/compare/v1.0.1...v1.0.2
[1.0.1]: https://github.com/benmosher/eslint-plugin-import/compare/v1.0.0...v1.0.1
[1.0.0]: https://github.com/benmosher/eslint-plugin-import/compare/v1.0.0-beta.0...v1.0.0
[1.0.0-beta.0]: https://github.com/benmosher/eslint-plugin-import/compare/v0.13.0...v1.0.0-beta.0
[0.13.0]: https://github.com/benmosher/eslint-plugin-import/compare/v0.12.1...v0.13.0
[0.12.2]: https://github.com/benmosher/eslint-plugin-import/compare/v0.12.1...v0.12.2
[0.12.1]: https://github.com/benmosher/eslint-plugin-import/compare/v0.12.0...v0.12.1
[0.12.0]: https://github.com/benmosher/eslint-plugin-import/compare/v0.11.0...v0.12.0
[0.11.0]: https://github.com/benmosher/eslint-plugin-import/compare/v0.10.1...v0.11.0

[@mathieudutour]: https://github.com/mathieudutour
[@gausie]: https://github.com/gausie
[@singles]: https://github.com/singles
[@jfmengels]: https://github.com/jfmengels
[@lo1tuma]: https://github.com/lo1tuma
[@dmnd]: https://github.com/dmnd
[@lemonmade]: https://github.com/lemonmade
[@jimbolla]: https://github.com/jimbolla
[@jquense]: https://github.com/jquense
[@jonboiser]: https://github.com/jonboiser
[@taion]: https://github.com/taion
[@strawbrary]: https://github.com/strawbrary
[@SimenB]: https://github.com/SimenB
[@josh]: https://github.com/josh
[@borisyankov]: https://github.com/borisyankov
[@gavriguy]: https://github.com/gavriguy
[@jkimbo]: https://github.com/jkimbo
[@le0nik]: https://github.com/le0nik
[@scottnonnenberg]: https://github.com/scottnonnenberg
[@sindresorhus]: https://github.com/sindresorhus<|MERGE_RESOLUTION|>--- conflicted
+++ resolved
@@ -3,20 +3,15 @@
 This project adheres to [Semantic Versioning](http://semver.org/).
 This change log adheres to standards from [Keep a CHANGELOG](http://keepachangelog.com).
 
-<<<<<<< HEAD
 ## [Unreleased]
 ### Added
 - Added new rule [`no-restricted-paths`]. ([#155]/[#371], thanks [@lo1tuma])
 - [`import/core-modules` setting]: allow configuration of additional module names,
   to be treated as builtin modules (a la `path`, etc. in Node). ([#275] + [#365], thanks [@sindresorhus] for driving)
-=======
-## Unreleased
-...
 
 ## [1.9.2] - 2016-06-21
 ### Fixed
 - Issues with ignored/CJS files in [`export`] and [`no-deprecated`] rules. ([#348], [#370])
->>>>>>> ebc7aaf5
 
 ## [1.9.1] - 2016-06-16
 ### Fixed
