--- conflicted
+++ resolved
@@ -64,8 +64,9 @@
       const fileImport = fileImports.get(objectName)
       if (fileImport == null) return
 
-<<<<<<< HEAD
       for (const {propName, node} of lookups) {
+        // the default import can have a "default" property
+        if (propName === 'default') continue
         if (!fileImport.exportMap.namespace.has(propName)) continue
 
         context.report({
@@ -78,25 +79,6 @@
           ),
         })
       }
-=======
-      lookups.forEach(({propName, node}) => {
-        // the default import can have a "default" property
-        if (propName === 'default') {
-          return
-        }
-        if (fileImport.exportMap.namespace.has(propName)) {
-          context.report({
-            node,
-            message: (
-              `Caution: \`${objectName}\` also has a named export ` +
-              `\`${propName}\`. Check if you meant to write ` +
-              `\`import {${propName}} from '${fileImport.sourcePath}'\` ` +
-              'instead.'
-            ),
-          })
-        }
-      })
->>>>>>> 0d98253e
     })
   }
 
