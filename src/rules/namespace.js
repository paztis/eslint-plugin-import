--- conflicted
+++ resolved
@@ -13,14 +13,7 @@
     if (imports == null) return null
 
     if (imports.errors.length) {
-<<<<<<< HEAD
-      context.report({
-        node: declaration.source,
-        message: `Parse errors in imported module '${declaration.source.value}'.` + JSON.stringify(imports.errors),
-      })
-=======
       imports.reportErrors(context, declaration)
->>>>>>> 78b96477
       return
     }
 
@@ -85,7 +78,7 @@
 
         // stash and pop
         namepath.push(dereference.property.name)
-        namespace = namespace.get(dereference.property.name)
+        namespace = namespace.get(dereference.property.name).namespace
         dereference = dereference.parent
       }
 
@@ -102,6 +95,7 @@
       // DFS traverse child namespaces
       function testKey(pattern, namespace, path = [init.name]) {
         if (!(namespace instanceof Map)) return
+
         if (pattern.type !== 'ObjectPattern') return
 
         for (let property of pattern.properties) {
@@ -123,7 +117,7 @@
           }
 
           path.push(property.key.name)
-          testKey(property.value, namespace.get(property.key.name), path)
+          testKey(property.value, namespace.get(property.key.name).namespace, path)
           path.pop()
         }
       }
