# Change Log
All notable changes to this module will be documented in this file.
This project adheres to [Semantic Versioning](http://semver.org/).
This change log adheres to standards from [Keep a CHANGELOG](http://keepachangelog.com).

<<<<<<< HEAD
## [Unreleased]
=======
## Unreleased


## v2.1.0 - 2017-06-02 [YANKED]

Yanked due to critical issue with cache key resulting from #839.

>>>>>>> 3c46d308
### Added
- `parse` now additionally passes `filePath` to `parser` in `parserOptions` like `eslint` core does

## v2.0.0 - 2016-11-07
### Changed
- `unambiguous` no longer exposes fast test regex

### Fixed
- `unambiguous.test()` regex is now properly in multiline mode<|MERGE_RESOLUTION|>--- conflicted
+++ resolved
@@ -3,9 +3,6 @@
 This project adheres to [Semantic Versioning](http://semver.org/).
 This change log adheres to standards from [Keep a CHANGELOG](http://keepachangelog.com).
 
-<<<<<<< HEAD
-## [Unreleased]
-=======
 ## Unreleased
 
 
@@ -13,7 +10,6 @@
 
 Yanked due to critical issue with cache key resulting from #839.
 
->>>>>>> 3c46d308
 ### Added
 - `parse` now additionally passes `filePath` to `parser` in `parserOptions` like `eslint` core does
 
