var gulp = require('gulp')
  , changed = require('gulp-changed')
  , babel = require('gulp-babel')
  , mocha = require('gulp-mocha')
  , path = require('path')
  , glob = require('glob')
  , fs = require('fs')
  , rimraf = require('rimraf')

var SRC = 'src/**/*.js'
  , DEST = 'lib'

gulp.task('src', function () {
  return gulp.src(SRC)
    .pipe(changed(DEST))
    .pipe(babel())
    .pipe(gulp.dest(DEST))
})

/**
 * Delete any file under `dest` that has no corresponding file in `src`.
 * I.E. remove generated files that have been orphaned via deletion of their source.
 * @param  {string}   src
 * @param  {string}   dest
 * @param  {Function} done - callback upon completion
 */
function wipeExtras(src, dest, done) {
  // glob into 'lib' and delete whatever isn't there
  glob(dest + '/**/*.js', function (err, files) {
    if (err) {
      done(err); return
    }

    function checkFile(index) {
      if (index >= files.length) {
        done(); return
      }

      var libFilename = files[index]
        , srcFilename = path.resolve(src, path.relative(path.resolve(dest), libFilename))

      fs.stat(srcFilename, function (err) {
        if (err) {
          fs.unlink(libFilename, function () {
            checkFile(index + 1)
          })
        } else {
          checkFile(index + 1)
        }
      })
    }


    checkFile(0)
  })
}

gulp.task('clean-src', function (done) {
  rimraf(DEST, done)
})

gulp.task('clean-tests', function (done) {
  rimraf('tests/lib', done)
})

gulp.task('clean', ['clean-src', 'clean-tests'])

gulp.task('wipe-extras', function (done) {
  var unfinished = 2
  function megadone(err) {
    if (err) { done(err); return }
    if (--unfinished === 0) done()
  }
  wipeExtras('src', DEST, megadone)
  wipeExtras('tests/src', 'tests/lib', megadone)
})

gulp.task('prepublish', ['src', 'wipe-extras'])

gulp.task('tests', function () {
  return gulp.src('tests/src/**/*.js')
    .pipe(changed('tests/lib'))
    .pipe(babel())
    .pipe(gulp.dest('tests/lib'))
})

// used externally by Istanbul, too
gulp.task('pretest', ['src', 'tests', 'wipe-extras'])

gulp.task('test', ['pretest'], function () {
  return gulp.src('tests/lib/**/*.js', { read: false })
<<<<<<< HEAD
    .pipe(mocha({ reporter: 'dot', grep: process.env.TEST_GREP }))
=======
    .pipe(mocha({ reporter: 'spec', grep: process.env.TEST_GREP }))
>>>>>>> 78b96477
  // NODE_PATH=./lib mocha --recursive --reporter dot tests/lib/
})

gulp.task('watch-test', function () {
  gulp.watch(SRC, ['test'])
  gulp.watch('tests/' + SRC, ['test'])
})<|MERGE_RESOLUTION|>--- conflicted
+++ resolved
@@ -89,11 +89,7 @@
 
 gulp.task('test', ['pretest'], function () {
   return gulp.src('tests/lib/**/*.js', { read: false })
-<<<<<<< HEAD
-    .pipe(mocha({ reporter: 'dot', grep: process.env.TEST_GREP }))
-=======
     .pipe(mocha({ reporter: 'spec', grep: process.env.TEST_GREP }))
->>>>>>> 78b96477
   // NODE_PATH=./lib mocha --recursive --reporter dot tests/lib/
 })
 
